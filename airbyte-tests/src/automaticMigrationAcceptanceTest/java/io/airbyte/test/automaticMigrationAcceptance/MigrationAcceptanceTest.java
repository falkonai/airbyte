/*
 * Copyright (c) 2021 Airbyte, Inc., all rights reserved.
 */

package io.airbyte.test.automaticMigrationAcceptance;

import static org.junit.jupiter.api.Assertions.assertEquals;
import static org.junit.jupiter.api.Assertions.assertNotEquals;
import static org.junit.jupiter.api.Assertions.assertNotNull;
import static org.junit.jupiter.api.Assertions.assertNull;
import static org.junit.jupiter.api.Assertions.assertTrue;
import static org.junit.jupiter.api.Assertions.fail;

import com.google.common.io.Resources;
import io.airbyte.api.client.ConnectionApi;
import io.airbyte.api.client.DestinationDefinitionApi;
import io.airbyte.api.client.HealthApi;
import io.airbyte.api.client.SourceDefinitionApi;
import io.airbyte.api.client.WorkspaceApi;
import io.airbyte.api.client.invoker.ApiClient;
import io.airbyte.api.client.invoker.ApiException;
import io.airbyte.api.client.model.ConnectionRead;
import io.airbyte.api.client.model.ConnectionStatus;
import io.airbyte.api.client.model.DestinationDefinitionRead;
import io.airbyte.api.client.model.HealthCheckRead;
import io.airbyte.api.client.model.ImportRead;
import io.airbyte.api.client.model.ImportRead.StatusEnum;
import io.airbyte.api.client.model.SourceDefinitionRead;
import io.airbyte.api.client.model.WorkspaceIdRequestBody;
import io.airbyte.api.client.model.WorkspaceRead;
import io.airbyte.commons.version.AirbyteVersion;
import io.airbyte.test.airbyte_test_container.AirbyteTestContainer;
import java.io.File;
import java.io.FileInputStream;
import java.net.URISyntaxException;
import java.nio.file.Path;
import java.util.HashMap;
import java.util.HashSet;
import java.util.List;
import java.util.Map;
import java.util.Properties;
import java.util.Set;
import java.util.function.Consumer;
import org.junit.jupiter.api.Test;
import org.slf4j.Logger;
import org.slf4j.LoggerFactory;

/**
 * In order to run this test from intellij, build the docker images via SUB_BUILD=PLATFORM ./gradlew
 * composeBuild and replace System.getenv("MIGRATION_TEST_VERSION") with the version in your .env
 * file
 */
public class MigrationAcceptanceTest {

  private static final Logger LOGGER = LoggerFactory.getLogger(MigrationAcceptanceTest.class);

  // assume env file is one directory level up from airbyte-tests.
  private final static File ENV_FILE = Path.of(System.getProperty("user.dir")).getParent().resolve(".env").toFile();

  @Test
  public void testAutomaticMigration() throws Exception {
    // default to version in env file but can override it.
    final String targetVersion;
    if (System.getenv("MIGRATION_TEST_VERSION") != null) {
      targetVersion = System.getenv("MIGRATION_TEST_VERSION");
    } else {
      final Properties prop = new Properties();
      prop.load(new FileInputStream(ENV_FILE));
      targetVersion = prop.getProperty("VERSION");
    }
    LOGGER.info("Using version: {} as target version", targetVersion);

    firstRun();
    secondRun(targetVersion);
  }

  private Consumer<String> logConsumerForServer(final Set<String> expectedLogs) {
    return logLine -> expectedLogs.removeIf(entry -> {
      if (logLine.contains("Migrating from version")) {
        System.out.println("logLine = " + logLine);
      }
      return logLine.contains(entry);
    });
  }

  @SuppressWarnings("UnstableApiUsage")
  private void firstRun() throws Exception {
    // 0.17.0-alpha-db-patch is specifically built for this test;
    // it connects to the database with retries to fix flaky connection issue
    // https://github.com/airbytehq/airbyte/issues/4955
    final Map<String, String> environmentVariables = getEnvironmentVariables("0.17.0-alpha-db-patch");

    final Set<String> logsToExpect = new HashSet<>();
    logsToExpect.add("Version: 0.17.0-alpha-db-patch");

    final AirbyteTestContainer airbyteTestContainer =
        new AirbyteTestContainer.Builder(new File(Resources.getResource("docker-compose-migration-test-0-17-0-alpha.yaml").toURI()))
            .setEnv(environmentVariables)
            .setLogListener("server", logConsumerForServer(logsToExpect))
            .build();

    airbyteTestContainer.start();

    assertTrue(logsToExpect.isEmpty(), "Missing logs: " + logsToExpect);
    final ApiClient apiClient = getApiClient();
    healthCheck(apiClient);
    populateDataForFirstRun(apiClient);
    airbyteTestContainer.stopRetainVolumes();
  }

  private String targetVersionWithoutPatch(final String targetVersion) {
<<<<<<< HEAD
    return AirbyteVersion.versionWithoutPatch(targetVersion).getVersion();
=======
    return AirbyteVersion.versionWithoutPatch(targetVersion).serialize();
>>>>>>> 1dcd525e
  }

  @SuppressWarnings("UnstableApiUsage")
  private void secondRun(final String targetVersion) throws Exception {
    final Set<String> logsToExpect = new HashSet<>();
    logsToExpect.add("Version: " + targetVersion);
    logsToExpect.add("Starting migrations. Current version: 0.17.0-alpha-db-patch, Target version: " + targetVersionWithoutPatch(targetVersion));
    logsToExpect.add("Migrating from version: 0.17.0-alpha to version 0.18.0-alpha.");
    logsToExpect.add("Migrating from version: 0.18.0-alpha to version 0.19.0-alpha.");
    logsToExpect.add("Migrating from version: 0.19.0-alpha to version 0.20.0-alpha.");
    logsToExpect.add("Migrating from version: 0.20.0-alpha to version 0.21.0-alpha.");
    logsToExpect.add("Migrating from version: 0.22.0-alpha to version 0.23.0-alpha.");
    logsToExpect.add("Migrations complete. Now on version: " + targetVersionWithoutPatch(targetVersion));

    final AirbyteTestContainer airbyteTestContainer = new AirbyteTestContainer.Builder(new File(Resources.getResource("docker-compose.yaml").toURI()))
        .setEnv(ENV_FILE)
        // override to use test mounts.
        .setEnvVariable("DATA_DOCKER_MOUNT", "airbyte_data_migration_test")
        .setEnvVariable("DB_DOCKER_MOUNT", "airbyte_db_migration_test")
        .setEnvVariable("WORKSPACE_DOCKER_MOUNT", "airbyte_workspace_migration_test")
        .setEnvVariable("LOCAL_ROOT", "/tmp/airbyte_local_migration_test")
        .setEnvVariable("LOCAL_DOCKER_MOUNT", "/tmp/airbyte_local_migration_test")
        .setLogListener("server", logConsumerForServer(logsToExpect))
        .build();

    airbyteTestContainer.start();

    final ApiClient apiClient = getApiClient();
    healthCheck(apiClient);

    assertTrue(logsToExpect.isEmpty(), "Missing logs: " + logsToExpect);
    assertDataFromApi(apiClient);

    airbyteTestContainer.stop();
  }

  private void assertDataFromApi(final ApiClient apiClient) throws ApiException {
    final WorkspaceIdRequestBody workspaceIdRequestBody = assertWorkspaceInformation(apiClient);
    assertSourceDefinitionInformation(apiClient);
    assertDestinationDefinitionInformation(apiClient);
    assertConnectionInformation(apiClient, workspaceIdRequestBody);
  }

  private void assertSourceDefinitionInformation(final ApiClient apiClient) throws ApiException {
    final SourceDefinitionApi sourceDefinitionApi = new SourceDefinitionApi(apiClient);
    final List<SourceDefinitionRead> sourceDefinitions = sourceDefinitionApi.listSourceDefinitions().getSourceDefinitions();
    assertTrue(sourceDefinitions.size() >= 58);
    boolean foundMysqlSourceDefinition = false;
    boolean foundPostgresSourceDefinition = false;
    for (final SourceDefinitionRead sourceDefinitionRead : sourceDefinitions) {
      if (sourceDefinitionRead.getSourceDefinitionId().toString().equals("435bb9a5-7887-4809-aa58-28c27df0d7ad")) {
        assertEquals(sourceDefinitionRead.getName(), "MySQL");
        assertEquals(sourceDefinitionRead.getDockerImageTag(), "0.2.0");
        foundMysqlSourceDefinition = true;
      } else if (sourceDefinitionRead.getSourceDefinitionId().toString().equals("decd338e-5647-4c0b-adf4-da0e75f5a750")) {
        final String[] tagBrokenAsArray = sourceDefinitionRead.getDockerImageTag().replace(".", ",").split(",");
        assertEquals(3, tagBrokenAsArray.length);
        assertTrue(Integer.parseInt(tagBrokenAsArray[0]) >= 0);
        assertTrue(Integer.parseInt(tagBrokenAsArray[1]) >= 3);
        assertTrue(Integer.parseInt(tagBrokenAsArray[2]) >= 4);
        assertTrue(sourceDefinitionRead.getName().contains("Postgres"));
        foundPostgresSourceDefinition = true;
      }
    }

    assertTrue(foundMysqlSourceDefinition);
    assertTrue(foundPostgresSourceDefinition);
  }

  private void assertDestinationDefinitionInformation(final ApiClient apiClient) throws ApiException {
    final DestinationDefinitionApi destinationDefinitionApi = new DestinationDefinitionApi(apiClient);
    final List<DestinationDefinitionRead> destinationDefinitions = destinationDefinitionApi.listDestinationDefinitions().getDestinationDefinitions();
    assertTrue(destinationDefinitions.size() >= 10);
    boolean foundPostgresDestinationDefinition = false;
    boolean foundLocalCSVDestinationDefinition = false;
    boolean foundSnowflakeDestinationDefintion = false;
    for (final DestinationDefinitionRead destinationDefinitionRead : destinationDefinitions) {
      switch (destinationDefinitionRead.getDestinationDefinitionId().toString()) {
        case "25c5221d-dce2-4163-ade9-739ef790f503" -> {
          assertEquals("Postgres", destinationDefinitionRead.getName());
          assertEquals("0.2.0", destinationDefinitionRead.getDockerImageTag());
          foundPostgresDestinationDefinition = true;
        }
        case "8be1cf83-fde1-477f-a4ad-318d23c9f3c6" -> {
          assertEquals("0.2.0", destinationDefinitionRead.getDockerImageTag());
          assertTrue(destinationDefinitionRead.getName().contains("Local CSV"));
          foundLocalCSVDestinationDefinition = true;
        }
        case "424892c4-daac-4491-b35d-c6688ba547ba" -> {
          final String[] tagBrokenAsArray = destinationDefinitionRead.getDockerImageTag().replace(".", ",").split(",");
          assertEquals(3, tagBrokenAsArray.length);
          assertTrue(Integer.parseInt(tagBrokenAsArray[0]) >= 0);
          assertTrue(Integer.parseInt(tagBrokenAsArray[1]) >= 3);
          assertTrue(Integer.parseInt(tagBrokenAsArray[2]) >= 9);
          assertTrue(destinationDefinitionRead.getName().contains("Snowflake"));
          foundSnowflakeDestinationDefintion = true;
        }
      }
    }

    assertTrue(foundPostgresDestinationDefinition);
    assertTrue(foundLocalCSVDestinationDefinition);
    assertTrue(foundSnowflakeDestinationDefintion);
  }

  private void assertConnectionInformation(final ApiClient apiClient, final WorkspaceIdRequestBody workspaceIdRequestBody) throws ApiException {
    final ConnectionApi connectionApi = new ConnectionApi(apiClient);
    final List<ConnectionRead> connections = connectionApi.listConnectionsForWorkspace(workspaceIdRequestBody).getConnections();
    assertEquals(connections.size(), 2);
    for (final ConnectionRead connection : connections) {
      if (connection.getConnectionId().toString().equals("a294256f-1abe-4837-925f-91602c7207b4")) {
        assertEquals("", connection.getPrefix());
        assertEquals("28ffee2b-372a-4f72-9b95-8ed56a8b99c5", connection.getSourceId().toString());
        assertEquals("4e00862d-5484-4f50-9860-f3bbb4317397", connection.getDestinationId().toString());
        assertEquals("default", connection.getName());
        assertEquals(ConnectionStatus.ACTIVE, connection.getStatus());
        assertNull(connection.getSchedule());
      } else if (connection.getConnectionId().toString().equals("49dae3f0-158b-4737-b6e4-0eed77d4b74e")) {
        assertEquals("", connection.getPrefix());
        assertEquals("28ffee2b-372a-4f72-9b95-8ed56a8b99c5", connection.getSourceId().toString());
        assertEquals("5434615d-a3b7-4351-bc6b-a9a695555a30", connection.getDestinationId().toString());
        assertEquals("default", connection.getName());
        assertEquals(ConnectionStatus.ACTIVE, connection.getStatus());
        assertNull(connection.getSchedule());
      } else {
        fail("Unknown sync " + connection.getConnectionId().toString());
      }
    }
  }

  private WorkspaceIdRequestBody assertWorkspaceInformation(final ApiClient apiClient) throws ApiException {
    final WorkspaceApi workspaceApi = new WorkspaceApi(apiClient);
    final WorkspaceRead workspace = workspaceApi.listWorkspaces().getWorkspaces().get(0);
    // originally the default workspace started with a hardcoded id. the migration in version 0.29.0
    // took that id and randomized it. we want to check that the id is now NOT that hardcoded id and
    // that all related resources use the updated workspaceId as well.
    assertNotNull(workspace.getWorkspaceId().toString());
    assertNotEquals("5ae6b09b-fdec-41af-aaf7-7d94cfc33ef6", workspace.getWorkspaceId().toString());
    assertEquals("17f90b72-5ae4-40b7-bc49-d6c2943aea57", workspace.getCustomerId().toString());
    assertEquals("default", workspace.getName());
    assertEquals("default", workspace.getSlug());
    assertEquals(true, workspace.getInitialSetupComplete());
    assertEquals(false, workspace.getAnonymousDataCollection());
    assertEquals(false, workspace.getNews());
    assertEquals(false, workspace.getSecurityUpdates());
    assertEquals(false, workspace.getDisplaySetupWizard());

    return new WorkspaceIdRequestBody().workspaceId(workspace.getWorkspaceId());
  }

  @SuppressWarnings("UnstableApiUsage")
  private void populateDataForFirstRun(final ApiClient apiClient) throws ApiException, URISyntaxException {
    final ImportApi deploymentApi = new ImportApi(apiClient);
    final File file = Path
        .of(Resources.getResource("03a4c904-c91d-447f-ab59-27a43b52c2fd.gz").toURI())
        .toFile();
    final ImportRead importRead = deploymentApi.importArchive(file);
    assertEquals(importRead.getStatus(), StatusEnum.SUCCEEDED);
  }

  private void healthCheck(final ApiClient apiClient) {
    final HealthApi healthApi = new HealthApi(apiClient);
    try {
      final HealthCheckRead healthCheck = healthApi.getHealthCheck();
      assertTrue(healthCheck.getDb());
    } catch (final ApiException e) {
      throw new RuntimeException("Health check failed, usually due to auto migration failure. Please check the logs for details.");
    }
  }

  private ApiClient getApiClient() {
    return new ApiClient().setScheme("http")
        .setHost("localhost")
        .setPort(8001)
        .setBasePath("/api");
  }

  private Map<String, String> getEnvironmentVariables(final String version) {
    final Map<String, String> env = new HashMap<>();
    env.put("VERSION", version);
    env.put("DATABASE_USER", "docker");
    env.put("DATABASE_PASSWORD", "docker");
    env.put("DATABASE_DB", "airbyte");
    env.put("CONFIG_ROOT", "/data");
    env.put("WORKSPACE_ROOT", "/tmp/workspace");
    env.put("DATA_DOCKER_MOUNT", "airbyte_data_migration_test");
    env.put("DB_DOCKER_MOUNT", "airbyte_db_migration_test");
    env.put("WORKSPACE_DOCKER_MOUNT", "airbyte_workspace_migration_test");
    env.put("LOCAL_ROOT", "/tmp/airbyte_local_migration_test");
    env.put("LOCAL_DOCKER_MOUNT", "/tmp/airbyte_local_migration_test");
    env.put("TRACKING_STRATEGY", "logging");
    env.put("HACK_LOCAL_ROOT_PARENT", "/tmp");
    env.put("WEBAPP_URL", "http://localhost:8000/");
    env.put("API_URL", "http://localhost:8001/api/v1/");
    env.put("TEMPORAL_HOST", "airbyte-temporal:7233");
    env.put("INTERNAL_API_HOST", "airbyte-server:8001");
    env.put("S3_LOG_BUCKET", "");
    env.put("S3_LOG_BUCKET_REGION", "");
    env.put("AWS_ACCESS_KEY_ID", "");
    env.put("AWS_SECRET_ACCESS_KEY", "");
    env.put("GCP_STORAGE_BUCKET", "");
    return env;
  }

}<|MERGE_RESOLUTION|>--- conflicted
+++ resolved
@@ -109,11 +109,7 @@
   }
 
   private String targetVersionWithoutPatch(final String targetVersion) {
-<<<<<<< HEAD
-    return AirbyteVersion.versionWithoutPatch(targetVersion).getVersion();
-=======
     return AirbyteVersion.versionWithoutPatch(targetVersion).serialize();
->>>>>>> 1dcd525e
   }
 
   @SuppressWarnings("UnstableApiUsage")
