--- conflicted
+++ resolved
@@ -25,20 +25,13 @@
         .put("airbyte/source-google-ads", new GoogleAdsOAuthFlow(configRepository))
         .put("airbyte/source-google-analytics-v4", new GoogleAnalyticsOAuthFlow(configRepository))
         .put("airbyte/source-google-search-console", new GoogleSearchConsoleOAuthFlow(configRepository))
-<<<<<<< HEAD
+        .put("airbyte/source-trello", new TrelloOAuthFlow(configRepository))
         .put("airbyte/source-zendesk-sunshine", new ZendeskOAuthFlow(configRepository))
         .build();
   }
 
 
-  public OAuthFlowImplementation create(String imageName, UUID workspaceId) {
-=======
-        .put("airbyte/source-trello", new TrelloOAuthFlow(configRepository))
-        .build();
-  }
-
-  public OAuthFlowImplementation create(final String imageName) {
->>>>>>> ad2b6dbf
+  public OAuthFlowImplementation create(final String imageName, final UUID workspaceId) {
     if (OAUTH_FLOW_MAPPING.containsKey(imageName)) {
       var impl =  OAUTH_FLOW_MAPPING.get(imageName);
       impl.setWorkspaceId(workspaceId);
