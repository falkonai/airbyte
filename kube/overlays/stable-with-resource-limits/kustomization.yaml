--- conflicted
+++ resolved
@@ -8,17 +8,6 @@
 
 images:
   - name: airbyte/db
-<<<<<<< HEAD
-    newTag: 0.30.22-alpha
-  - name: airbyte/scheduler
-    newTag: 0.30.22-alpha
-  - name: airbyte/server
-    newTag: 0.30.22-alpha
-  - name: airbyte/webapp
-    newTag: 0.30.22-alpha
-  - name: airbyte/worker
-    newTag: 0.30.22-alpha
-=======
     newTag: 0.30.36-alpha
   - name: airbyte/scheduler
     newTag: 0.30.36-alpha
@@ -28,7 +17,6 @@
     newTag: 0.30.36-alpha
   - name: airbyte/worker
     newTag: 0.30.36-alpha
->>>>>>> 1dcd525e
   - name: temporalio/auto-setup
     newTag: 1.7.0
 
