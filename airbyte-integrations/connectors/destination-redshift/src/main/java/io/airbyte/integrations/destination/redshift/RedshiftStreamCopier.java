--- conflicted
+++ resolved
@@ -24,14 +24,11 @@
 
 public class RedshiftStreamCopier extends S3StreamCopier {
 
-<<<<<<< HEAD
+  private static final Logger LOGGER = LoggerFactory.getLogger(RedshiftStreamCopier.class);
   private static final int FILE_PREFIX_LENGTH = 5;
-=======
-  private static final Logger LOGGER = LoggerFactory.getLogger(RedshiftStreamCopier.class);
 
   private final ObjectMapper objectMapper;
   private String manifestFilePath = null;
->>>>>>> 08afd9ee
 
   public RedshiftStreamCopier(String stagingFolder,
                               DestinationSyncMode destSyncMode,
@@ -42,12 +39,8 @@
                               S3Config s3Config,
                               ExtendedNameTransformer nameTransformer,
                               SqlOperations sqlOperations) {
-<<<<<<< HEAD
     super(stagingFolder, destSyncMode, schema, streamName, Strings.addRandomSuffix("", "", FILE_PREFIX_LENGTH) + "_" + streamName,
             client, db, s3Config, nameTransformer, sqlOperations);
-=======
-    super(stagingFolder, destSyncMode, schema, streamName, Strings.addRandomSuffix("", "", 3) + "_" + streamName, client, db, s3Config,
-        nameTransformer, sqlOperations);
     objectMapper = new ObjectMapper();
   }
 
@@ -59,7 +52,6 @@
         .map(this::putManifest)
         .forEach(this::executeCopy);
     LOGGER.info("Copy to tmp table {} in destination for stream {} complete.", tmpTableName, streamName);
->>>>>>> 08afd9ee
   }
 
   @Override
