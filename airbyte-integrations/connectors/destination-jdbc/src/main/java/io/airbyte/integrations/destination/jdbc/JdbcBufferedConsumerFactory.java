--- conflicted
+++ resolved
@@ -43,11 +43,7 @@
 
   private static final Logger LOGGER = LoggerFactory.getLogger(JdbcBufferedConsumerFactory.class);
 
-<<<<<<< HEAD
-  private static final int MAX_BATCH_SIZE = 10000;
-=======
   private static final int MAX_BATCH_SIZE_BYTES = 1024 * 1024 * 1024 / 4; // 256mib
->>>>>>> 1dcd525e
 
   public static AirbyteMessageConsumer create(final Consumer<AirbyteMessage> outputRecordCollector,
                                               final JdbcDatabase database,
