#
# Copyright (c) 2021 Airbyte, Inc., all rights reserved.
#

<<<<<<< HEAD
=======

>>>>>>> 153c003e
from airbyte_cdk.models import SyncMode
from pytest import fixture
from source_scaffold_source_http.source import IncrementalScaffoldSourceHttpStream


@fixture
def patch_incremental_base_class(mocker):
    # Mock abstract methods to enable instantiating abstract class
    mocker.patch.object(IncrementalScaffoldSourceHttpStream, "path", "v0/example_endpoint")
    mocker.patch.object(IncrementalScaffoldSourceHttpStream, "primary_key", "test_primary_key")
    mocker.patch.object(IncrementalScaffoldSourceHttpStream, "__abstractmethods__", set())


def test_cursor_field(patch_incremental_base_class):
    stream = IncrementalScaffoldSourceHttpStream()
    # TODO: replace this with your expected cursor field
    expected_cursor_field = []
    assert stream.cursor_field == expected_cursor_field


def test_get_updated_state(patch_incremental_base_class):
    stream = IncrementalScaffoldSourceHttpStream()
    # TODO: replace this with your input parameters
    inputs = {"current_stream_state": None, "latest_record": None}
    # TODO: replace this with your expected updated stream state
    expected_state = {}
    assert stream.get_updated_state(**inputs) == expected_state


def test_stream_slices(patch_incremental_base_class):
    stream = IncrementalScaffoldSourceHttpStream()
    # TODO: replace this with your input parameters
    inputs = {"sync_mode": SyncMode.incremental, "cursor_field": [], "stream_state": {}}
    # TODO: replace this with your expected stream slices list
    expected_stream_slice = [None]
    assert stream.stream_slices(**inputs) == expected_stream_slice


def test_supports_incremental(patch_incremental_base_class, mocker):
    mocker.patch.object(IncrementalScaffoldSourceHttpStream, "cursor_field", "dummy_field")
    stream = IncrementalScaffoldSourceHttpStream()
    assert stream.supports_incremental


def test_source_defined_cursor(patch_incremental_base_class):
    stream = IncrementalScaffoldSourceHttpStream()
    assert stream.source_defined_cursor


def test_stream_checkpoint_interval(patch_incremental_base_class):
    stream = IncrementalScaffoldSourceHttpStream()
    # TODO: replace this with your expected checkpoint interval
    expected_checkpoint_interval = None
    assert stream.state_checkpoint_interval == expected_checkpoint_interval<|MERGE_RESOLUTION|>--- conflicted
+++ resolved
@@ -2,10 +2,7 @@
 # Copyright (c) 2021 Airbyte, Inc., all rights reserved.
 #
 
-<<<<<<< HEAD
-=======
 
->>>>>>> 153c003e
 from airbyte_cdk.models import SyncMode
 from pytest import fixture
 from source_scaffold_source_http.source import IncrementalScaffoldSourceHttpStream
