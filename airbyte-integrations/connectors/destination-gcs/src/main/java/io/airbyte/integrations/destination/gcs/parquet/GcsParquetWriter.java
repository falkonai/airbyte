--- conflicted
+++ resolved
@@ -40,22 +40,14 @@
   private static final ObjectWriter WRITER = MAPPER.writer();
 
   private final ParquetWriter<Record> parquetWriter;
-<<<<<<< HEAD
-  private final JsonAvroConverter converter = new JsonAvroConverter();
-=======
   private final AvroRecordFactory avroRecordFactory;
->>>>>>> 1dcd525e
 
   public GcsParquetWriter(final GcsDestinationConfig config,
                           final AmazonS3 s3Client,
                           final ConfiguredAirbyteStream configuredStream,
                           final Timestamp uploadTimestamp,
                           final Schema schema,
-<<<<<<< HEAD
-                          final JsonFieldNameUpdater nameUpdater)
-=======
                           final JsonAvroConverter converter)
->>>>>>> 1dcd525e
       throws URISyntaxException, IOException {
     super(config, s3Client, configuredStream);
 
@@ -101,20 +93,7 @@
 
   @Override
   public void write(final UUID id, final AirbyteRecordMessage recordMessage) throws IOException {
-<<<<<<< HEAD
-    JsonNode inputData = recordMessage.getData();
-    inputData = nameUpdater.getJsonWithStandardizedFieldNames(inputData);
-
-    final ObjectNode jsonRecord = MAPPER.createObjectNode();
-    jsonRecord.put(JavaBaseConstants.COLUMN_NAME_AB_ID, UUID.randomUUID().toString());
-    jsonRecord.put(JavaBaseConstants.COLUMN_NAME_EMITTED_AT, recordMessage.getEmittedAt());
-    jsonRecord.setAll((ObjectNode) inputData);
-
-    final GenericData.Record avroRecord = converter.convertToGenericDataRecord(WRITER.writeValueAsBytes(jsonRecord), schema);
-    parquetWriter.write(avroRecord);
-=======
     parquetWriter.write(avroRecordFactory.getAvroRecord(id, recordMessage));
->>>>>>> 1dcd525e
   }
 
   @Override
