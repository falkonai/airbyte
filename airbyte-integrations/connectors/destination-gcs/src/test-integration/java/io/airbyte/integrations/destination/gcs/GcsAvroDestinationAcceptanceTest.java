/*
 * Copyright (c) 2021 Airbyte, Inc., all rights reserved.
 */

package io.airbyte.integrations.destination.gcs;

import com.amazonaws.services.s3.model.S3Object;
import com.amazonaws.services.s3.model.S3ObjectSummary;
import com.fasterxml.jackson.databind.JsonNode;
import com.fasterxml.jackson.databind.ObjectReader;
import io.airbyte.commons.json.Jsons;
import io.airbyte.integrations.destination.s3.S3Format;
import io.airbyte.integrations.destination.s3.avro.AvroConstants;
import io.airbyte.integrations.destination.s3.avro.JsonFieldNameUpdater;
import io.airbyte.integrations.destination.s3.util.AvroRecordHelper;
import java.util.LinkedList;
import java.util.List;
import org.apache.avro.file.DataFileReader;
import org.apache.avro.file.SeekableByteArrayInput;
import org.apache.avro.generic.GenericData;
import org.apache.avro.generic.GenericData.Record;
import org.apache.avro.generic.GenericDatumReader;

public class GcsAvroDestinationAcceptanceTest extends GcsDestinationAcceptanceTest {

  protected GcsAvroDestinationAcceptanceTest() {
    super(S3Format.AVRO);
  }

  @Override
  protected JsonNode getFormatConfig() {
    return Jsons.deserialize("{\n"
        + "  \"format_type\": \"Avro\",\n"
        + "  \"compression_codec\": { \"codec\": \"no compression\", \"compression_level\": 5, \"include_checksum\": true }\n"
        + "}");
  }

  @Override
  protected List<JsonNode> retrieveRecords(final TestDestinationEnv testEnv,
                                           final String streamName,
                                           final String namespace,
                                           final JsonNode streamSchema)
      throws Exception {
    final JsonFieldNameUpdater nameUpdater = AvroRecordHelper.getFieldNameUpdater(streamName, namespace, streamSchema);

    final List<S3ObjectSummary> objectSummaries = getAllSyncedObjects(streamName, namespace);
    final List<JsonNode> jsonRecords = new LinkedList<>();

    for (final S3ObjectSummary objectSummary : objectSummaries) {
      final S3Object object = s3Client.getObject(objectSummary.getBucketName(), objectSummary.getKey());
      try (final DataFileReader<Record> dataFileReader = new DataFileReader<>(
          new SeekableByteArrayInput(object.getObjectContent().readAllBytes()),
          new GenericDatumReader<>())) {
        final ObjectReader jsonReader = MAPPER.reader();
        while (dataFileReader.hasNext()) {
          final GenericData.Record record = dataFileReader.next();
<<<<<<< HEAD
          final byte[] jsonBytes = converter.convertToJson(record);
=======
          final byte[] jsonBytes = AvroConstants.JSON_CONVERTER.convertToJson(record);
>>>>>>> 1dcd525e
          JsonNode jsonRecord = jsonReader.readTree(jsonBytes);
          jsonRecord = nameUpdater.getJsonWithOriginalFieldNames(jsonRecord);
          jsonRecords.add(AvroRecordHelper.pruneAirbyteJson(jsonRecord));
        }
      }
    }

    return jsonRecords;
  }

}<|MERGE_RESOLUTION|>--- conflicted
+++ resolved
@@ -54,11 +54,7 @@
         final ObjectReader jsonReader = MAPPER.reader();
         while (dataFileReader.hasNext()) {
           final GenericData.Record record = dataFileReader.next();
-<<<<<<< HEAD
-          final byte[] jsonBytes = converter.convertToJson(record);
-=======
           final byte[] jsonBytes = AvroConstants.JSON_CONVERTER.convertToJson(record);
->>>>>>> 1dcd525e
           JsonNode jsonRecord = jsonReader.readTree(jsonBytes);
           jsonRecord = nameUpdater.getJsonWithOriginalFieldNames(jsonRecord);
           jsonRecords.add(AvroRecordHelper.pruneAirbyteJson(jsonRecord));
