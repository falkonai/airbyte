--- conflicted
+++ resolved
@@ -456,14 +456,6 @@
   public void specNormalizationValueShouldBeCorrect() throws Exception {
     final boolean normalizationFromSpec = normalizationFromSpec();
     assertEquals(normalizationFromSpec, supportsNormalization());
-<<<<<<< HEAD
-    boolean normalizationRunnerFactorySupportsDestinationImage;
-    try {
-      NormalizationRunnerFactory.create(getImageName(), processFactory);
-      normalizationRunnerFactorySupportsDestinationImage = true;
-    } catch (final IllegalStateException e) {
-      normalizationRunnerFactorySupportsDestinationImage = false;
-=======
     if (normalizationFromSpec) {
       boolean normalizationRunnerFactorySupportsDestinationImage;
       try {
@@ -473,7 +465,6 @@
         normalizationRunnerFactorySupportsDestinationImage = false;
       }
       assertEquals(normalizationFromSpec, normalizationRunnerFactorySupportsDestinationImage);
->>>>>>> 1dcd525e
     }
   }
 
