/*
 * Copyright (c) 2021 Airbyte, Inc., all rights reserved.
 */

package io.airbyte.integrations.base.ssh;

import static io.airbyte.integrations.base.ssh.SshTunnel.TunnelMethod.SSH_KEY_AUTH;
import static io.airbyte.integrations.base.ssh.SshTunnel.TunnelMethod.SSH_PASSWORD_AUTH;

import com.fasterxml.jackson.databind.JsonNode;
import com.google.common.collect.ImmutableMap;
import io.airbyte.commons.json.Jsons;
import java.io.IOException;
import java.util.Objects;
import org.testcontainers.containers.GenericContainer;
import org.testcontainers.containers.JdbcDatabaseContainer;
import org.testcontainers.containers.Network;
import org.testcontainers.images.builder.ImageFromDockerfile;

public class SshBastionContainer {

  private static final String SSH_USER = "sshuser";
  private static final String SSH_PASSWORD = "secret";
  private Network network;
  private GenericContainer bastion;

  public void initAndStartBastion() {
    network = Network.newNetwork();
    bastion = new GenericContainer(
        new ImageFromDockerfile("bastion-test")
            .withFileFromClasspath("Dockerfile", "bastion/Dockerfile"))
                .withNetwork(network)
                .withExposedPorts(22);
    bastion.start();
  }

  public JsonNode getTunnelConfig(final SshTunnel.TunnelMethod tunnelMethod, final ImmutableMap.Builder<Object, Object> builderWithSchema)
      throws IOException, InterruptedException {

    return Jsons.jsonNode(builderWithSchema
        .put("tunnel_method", Jsons.jsonNode(ImmutableMap.builder()
            .put("tunnel_host",
                Objects.requireNonNull(bastion.getContainerInfo().getNetworkSettings()
                    .getNetworks()
                    .get(((Network.NetworkImpl) network).getName())
                    .getIpAddress()))
            .put("tunnel_method", tunnelMethod)
            .put("tunnel_port", bastion.getExposedPorts().get(0))
            .put("tunnel_user", SSH_USER)
            .put("tunnel_user_password", tunnelMethod.equals(SSH_PASSWORD_AUTH) ? SSH_PASSWORD : "")
            .put("ssh_key", tunnelMethod.equals(SSH_KEY_AUTH) ? bastion.execInContainer("cat", "var/bastion/id_rsa").getStdout() : "")
            .build()))
        .build());
  }

  public ImmutableMap.Builder<Object, Object> getBasicDbConfigBuider(final JdbcDatabaseContainer<?> db) {
<<<<<<< HEAD
=======
    return getBasicDbConfigBuider(db, db.getDatabaseName());
  }

  public ImmutableMap.Builder<Object, Object> getBasicDbConfigBuider(final JdbcDatabaseContainer<?> db, final String schemaName) {
>>>>>>> 1dcd525e
    return ImmutableMap.builder()
        .put("host", Objects.requireNonNull(db.getContainerInfo().getNetworkSettings()
            .getNetworks()
            .get(((Network.NetworkImpl) getNetWork()).getName())
            .getIpAddress()))
        .put("username", db.getUsername())
        .put("password", db.getPassword())
        .put("port", db.getExposedPorts().get(0))
        .put("database", schemaName)
        .put("ssl", false);
  }

  public Network getNetWork() {
    return this.network;
  }

  public void stopAndCloseContainers(final JdbcDatabaseContainer<?> db) {
    db.stop();
    db.close();
    bastion.stop();
    bastion.close();
    network.close();
  }

}<|MERGE_RESOLUTION|>--- conflicted
+++ resolved
@@ -54,13 +54,10 @@
   }
 
   public ImmutableMap.Builder<Object, Object> getBasicDbConfigBuider(final JdbcDatabaseContainer<?> db) {
-<<<<<<< HEAD
-=======
     return getBasicDbConfigBuider(db, db.getDatabaseName());
   }
 
   public ImmutableMap.Builder<Object, Object> getBasicDbConfigBuider(final JdbcDatabaseContainer<?> db, final String schemaName) {
->>>>>>> 1dcd525e
     return ImmutableMap.builder()
         .put("host", Objects.requireNonNull(db.getContainerInfo().getNetworkSettings()
             .getNetworks()
