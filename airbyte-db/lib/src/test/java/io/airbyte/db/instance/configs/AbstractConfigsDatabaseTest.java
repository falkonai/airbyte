--- conflicted
+++ resolved
@@ -26,27 +26,9 @@
   public static final Field<OffsetDateTime> CREATED_AT = field("created_at", OffsetDateTime.class);
   public static final Field<OffsetDateTime> UPDATED_AT = field("updated_at", OffsetDateTime.class);
 
-<<<<<<< HEAD
-  public Database getAndInitializeDatabase(final String username, final String password, final String connectionString) throws IOException {
-    final Database database =
-        new ConfigsDatabaseInstance(container.getUsername(), container.getPassword(), container.getJdbcUrl()).getAndInitialize();
-
-    // The configs database is considered ready only if there are some seed records.
-    // So we need to create at least one record here.
-    final OffsetDateTime timestamp = OffsetDateTime.now();
-    new ExceptionWrappingDatabase(database).transaction(ctx -> ctx.insertInto(AIRBYTE_CONFIGS)
-        .set(CONFIG_ID, UUID.randomUUID().toString())
-        .set(CONFIG_TYPE, "STANDARD_SOURCE_DEFINITION")
-        .set(CONFIG_BLOB, JSONB.valueOf("{}"))
-        .set(CREATED_AT, timestamp)
-        .set(UPDATED_AT, timestamp)
-        .execute());
-    return database;
-=======
   @Override
   public Database getDatabase() throws IOException {
     return new TestDatabaseProviders(container).turnOffMigration().createNewConfigsDatabase();
->>>>>>> 1dcd525e
   }
 
 }