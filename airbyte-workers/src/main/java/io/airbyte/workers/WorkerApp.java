--- conflicted
+++ resolved
@@ -65,13 +65,10 @@
   private final ConfigRepository configRepository;
   private final MaxWorkersConfig maxWorkers;
   private final WorkerEnvironment workerEnvironment;
-<<<<<<< HEAD
-=======
   private final LogConfigs logConfigs;
   private final String databaseUser;
   private final String databasePassword;
   private final String databaseUrl;
->>>>>>> 1dcd525e
   private final String airbyteVersion;
 
   public WorkerApp(final Path workspaceRoot,
@@ -79,10 +76,6 @@
                    final SecretsHydrator secretsHydrator,
                    final WorkflowServiceStubs temporalService,
                    final MaxWorkersConfig maxWorkers,
-<<<<<<< HEAD
-                   final WorkerEnvironment workerEnvironment,
-                   final String airbyteVersion) {
-=======
                    final ConfigRepository configRepository,
                    final WorkerEnvironment workerEnvironment,
                    final LogConfigs logConfigs,
@@ -91,22 +84,17 @@
                    final String databaseUrl,
                    final String airbyteVersion) {
 
->>>>>>> 1dcd525e
     this.workspaceRoot = workspaceRoot;
     this.processFactory = processFactory;
     this.secretsHydrator = secretsHydrator;
     this.temporalService = temporalService;
     this.maxWorkers = maxWorkers;
-<<<<<<< HEAD
-    this.workerEnvironment = workerEnvironment;
-=======
     this.configRepository = configRepository;
     this.workerEnvironment = workerEnvironment;
     this.logConfigs = logConfigs;
     this.databaseUser = databaseUser;
     this.databasePassword = databasePassword;
     this.databaseUrl = databaseUrl;
->>>>>>> 1dcd525e
     this.airbyteVersion = airbyteVersion;
   }
 
@@ -148,11 +136,6 @@
     final Worker syncWorker = factory.newWorker(TemporalJobType.SYNC.name(), getWorkerOptions(maxWorkers.getMaxSyncWorkers()));
     syncWorker.registerWorkflowImplementationTypes(SyncWorkflowImpl.class);
     syncWorker.registerActivitiesImplementations(
-<<<<<<< HEAD
-        new SyncWorkflow.ReplicationActivityImpl(processFactory, secretsHydrator, workspaceRoot),
-        new SyncWorkflow.NormalizationActivityImpl(processFactory, secretsHydrator, workspaceRoot, workerEnvironment, airbyteVersion),
-        new SyncWorkflow.DbtTransformationActivityImpl(processFactory, secretsHydrator, workspaceRoot, airbyteVersion));
-=======
         new ReplicationActivityImpl(processFactory, secretsHydrator, workspaceRoot, workerEnvironment, logConfigs, databaseUser,
             databasePassword, databaseUrl, airbyteVersion),
         new NormalizationActivityImpl(processFactory, secretsHydrator, workspaceRoot, workerEnvironment, logConfigs, databaseUser,
@@ -160,7 +143,6 @@
         new DbtTransformationActivityImpl(processFactory, secretsHydrator, workspaceRoot, workerEnvironment, logConfigs, databaseUser,
             databasePassword, databaseUrl, airbyteVersion),
         new PersistStateActivityImpl(workspaceRoot, configRepository));
->>>>>>> 1dcd525e
     factory.start();
   }
 
@@ -205,8 +187,6 @@
 
     final WorkflowServiceStubs temporalService = TemporalUtils.createTemporalService(temporalHost);
 
-<<<<<<< HEAD
-=======
     final Database configDatabase = new ConfigsDatabaseInstance(
         configs.getConfigDatabaseUser(),
         configs.getConfigDatabasePassword(),
@@ -217,17 +197,12 @@
     final Optional<SecretPersistence> ephemeralSecretPersistence = SecretPersistence.getEphemeral(configs);
     final ConfigRepository configRepository = new ConfigRepository(configPersistence, secretsHydrator, secretPersistence, ephemeralSecretPersistence);
 
->>>>>>> 1dcd525e
     new WorkerApp(
         workspaceRoot,
         processFactory,
         secretsHydrator,
         temporalService,
         configs.getMaxWorkers(),
-<<<<<<< HEAD
-        configs.getWorkerEnvironment(),
-        configs.getAirbyteVersion()).start();
-=======
         configRepository,
         configs.getWorkerEnvironment(),
         configs.getLogConfigs(),
@@ -235,7 +210,6 @@
         configs.getDatabasePassword(),
         configs.getDatabaseUrl(),
         configs.getAirbyteVersionOrWarning()).start();
->>>>>>> 1dcd525e
   }
 
 }