--- conflicted
+++ resolved
@@ -18,15 +18,6 @@
 4. Change default `Hard wrap at` in `Wrapping and Braces` tab to **150**.
 5. We prefer `import foo.bar.ClassName` over `import foo.bar.*`. Even in cases where we import multiple classes from the same package. This can be set by going to `Preferences > Code Style > Java > Imports` and changing `Class count to use import with '*'` to 9999 and \`Names count to use static import with '\*' to 9999.
 6. We add the `final` keyword wherever possible. It's a drag to have to do it manually, however, so we set up the IDE to do it for us. You can either set this as the default for your IDE or you can set it just for the Airbyte project(s) that you are using.
-<<<<<<< HEAD
-   1. Turn on the inspection. Go into project settings...
-      1. Editor > Inspections > Search (with the quotation marks included) "Field may be 'final'" > check the box
-      2. Editor > Inspections > Search "local variable or parameter may be final" > check the box
-      3. Apply the changes.
-   2. Turn on the auto add final. Go into project settings...
-      1. Plugins - install Save Actions if not already installed.
-      2. Go to Save Actions (NOT Tools > Actions on Save -- that is a different tool)
-=======
    1. Turn on the inspection. Go into IntelliJ Preferences...
       1. Editor > Inspections > Search (with the quotation marks included) "Field may be 'final'" > check the box
       2. Editor > Inspections > Search "local variable or parameter may be final" > check the box
@@ -34,7 +25,6 @@
    2. Turn on the auto add final. Go into IntelliJ Preferences...
       1. Plugins - install Save Actions if not already installed.
       2. Go to Save Actions in the preferences left nav (NOT Tools > Actions on Save -- that is a different tool)
->>>>>>> 1dcd525e
          1. Activate save actions on save > check the box
          2. Active save actions on shortcut > check the box
          3. Activate save actions on batch > check the box
