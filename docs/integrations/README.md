# Connector Catalog

## Connector grades

Airbyte uses a grading system for connectors to help users understand what to expect from a connector. There are three grades, explained below:

**Certified**: This connector has been proven to be robust via usage by a large number of users and extensive testing.

**Beta**: While this connector is well tested and is expected to work a majority of the time, it was released recently. There may be some unhandled edge cases but Airbyte will provide very quick turnaround for support on any issues \(we'll publish our target KPIs for support turnaround very soon\). All beta connectors will make their way to certified status after enough field testing.

**Alpha**: This connector is either not sufficiently tested, has extremely limited functionality \(e.g: created as an example connector\), or for any other reason may not be very mature.

### Sources

| Connector | Grade |
| :--- | :--- |
| [Airtable](sources/airtable.md) | Alpha |
| [Amazon SQS](sources/amazon-sqs.md) | Alpha |
| [Amazon Seller Partner](sources/amazon-seller-partner.md) | Alpha |
| [Amplitude](sources/amplitude.md) | Beta |
| [Apify Dataset](sources/apify-dataset.md) | Alpha |
| [Appstore](sources/appstore.md) | Alpha |
| [Asana](sources/asana.md) | Beta |
| [AWS CloudTrail](sources/aws-cloudtrail.md) | Beta |
| [BambooHR](sources/bamboo-hr.md) | Alpha |
| [Braintree](sources/braintree.md) | Alpha |
| [BigCommerce](sources/bigcommerce.md) | Alpha |
| [BigQuery](sources/bigquery.md) | Beta |
| [Bing Ads](sources/bing-ads.md) | Beta |
| [Cart.com](sources/cart.md) | Beta |
| [Chargebee](sources/chargebee.md) | Alpha |
| [ClickHouse](sources/clickhouse.md) | Beta |
| [Close.com](sources/close-com.md) | Beta |
| [CockroachDB](sources/cockroachdb.md) | Beta |
| [Db2](sources/db2.md) | Beta |
| [Dixa](sources/dixa.md) | Alpha |
| [Drift](sources/drift.md) | Beta |
| [Drupal](sources/drupal.md) | Beta |
| [Exchange Rates API](sources/exchangeratesapi.md) | Certified |
| [Facebook Marketing](sources/facebook-marketing.md) | Beta |
| [Facebook Pages](sources/facebook-pages.md) | Alpha |
| [Files](sources/file.md) | Certified |
| [Freshdesk](sources/freshdesk.md) | Certified |
| [GitHub](sources/github.md) | Beta |
| [GitLab](sources/gitlab.md) | Beta |
| [Google Ads](sources/google-ads.md) | Beta |
| [Google Adwords](sources/google-adwords.md) | Beta |
| [Google Analytics v4](sources/google-analytics-v4.md) | Beta |
| [Google Directory](sources/google-directory.md) | Certified |
| [Google Search Console](sources/google-search-console.md) | Beta |
| [Google Sheets](sources/google-sheets.md) | Certified |
| [Google Workspace Admin Reports](sources/google-workspace-admin-reports.md) | Certified |
| [Greenhouse](sources/greenhouse.md) | Beta |
| [HubSpot](sources/hubspot.md) | Certified |
| [Instagram](sources/instagram.md) | Certified |
| [Intercom](sources/intercom.md) | Beta |
| [Iterable](sources/iterable.md) | Beta |
| [Jira](sources/jira.md) | Certified |
| [Klaviyo](sources/klaviyo.md) | Beta |
| [Klaviyo](sources/kustomer.md) | Alpha |
| [Lemlist](sources/lemlist.md) | Alpha |
| [LinkedIn Ads](sources/linkedin-ads.md) | Beta |
| [Linnworks](sources/linnworks.md) | Alpha |
| [Kustomer](sources/kustomer.md) | Alpha |
| [Lever Hiring](sources/lever-hiring.md) | Beta |
| [Looker](sources/looker.md) | Beta |
| [Magento](sources/magento.md) | Beta |
| [Mailchimp](sources/mailchimp.md) | Certified |
| [Marketo](sources/marketo.md) | Beta |
| [Microsoft SQL Server \(MSSQL\)](sources/mssql.md) | Certified |
| [Microsoft Dynamics AX](sources/microsoft-dynamics-ax.md) | Beta |
| [Microsoft Dynamics Customer Engagement](sources/microsoft-dynamics-customer-engagement.md) | Beta |
| [Microsoft Dynamics GP](sources/microsoft-dynamics-gp.md) | Beta |
| [Microsoft Dynamics NAV](sources/microsoft-dynamics-nav.md) | Beta |
| [Microsoft Teams](sources/microsoft-teams.md) | Certified |
| [Mixpanel](sources/mixpanel.md) | Beta |
| [Mongo DB](sources/mongodb-v2.md) | Beta |
| [MySQL](sources/mysql.md) | Certified |
| [Notion](sources/notion.md) | Alpha |
| [Okta](sources/okta.md) | Beta |
| [OneSignal](sources/onesignal.md) | Alpha |
| [Oracle DB](sources/oracle.md) | Certified |
| [Oracle PeopleSoft](sources/oracle-peoplesoft.md) | Beta |
| [Oracle Siebel CRM](sources/oracle-siebel-crm.md) | Beta |
| [PayPal Transaction](sources/paypal-transaction.md) | Beta |
| [Paystack](sources/paystack.md) | Alpha |
| [Pinterest](sources/pinterest.md) | Alpha |
| [Pipedrive](sources/pipedrive.md) | Alpha |
| [Plaid](sources/plaid.md) | Alpha |
| [PokéAPI](sources/pokeapi.md) | Beta |
| [Postgres](sources/postgres.md) | Certified |
| [PostHog](sources/posthog.md) | Beta |
| [PrestaShop](sources/presta-shop.md) | Beta |
| [Quickbooks](sources/quickbooks.md) | Beta |
| [Recharge](sources/recharge.md) | Beta |
| [Recurly](sources/recurly.md) | Beta |
| [Redshift](sources/redshift.md) | Certified |
| [S3](sources/s3.md) | Alpha |
| [Salesforce](sources/salesforce.md) | Certified |
| [Salesloft](./sources/salesloft.md)| Alpha |
| [SAP Business One](sources/sap-business-one.md) | Beta |
| [Sendgrid](sources/sendgrid.md) | Certified |
| [Sentry](sources/sentry.md) | Alpha |
| [Shopify](sources/shopify.md) | Certified |
| [Short.io](sources/shortio.md) | Beta |
| [Slack](sources/slack.md) | Beta |
| [Spree Commerce](sources/spree-commerce.md) | Beta |
| [Smartsheets](sources/smartsheets.md) | Beta |
| [Snowflake](sources/snowflake.md) | Beta |
| [Square](sources/square.md) | Beta |
| [Strava](sources/strava.md) | Beta |
| [Stripe](sources/stripe.md) | Certified |
| [Sugar CRM](sources/sugar-crm.md) | Beta |
| [SurveyMonkey](sources/surveymonkey.md) | Beta |
| [Tempo](sources/tempo.md) | Beta |
| [TikTok Marketing](./sources/tiktok-marketing.md)| Alpha |
| [Trello](sources/trello.md) | Beta |
| [Twilio](sources/twilio.md) | Beta |
| [US Census](sources/us-census.md) | Alpha |
| [WooCommerce](https://github.com/airbytehq/airbyte/tree/8d599c86a84726235c765c78db1ddd85c558bf7f/docs/integrations/sources/woo-commerce.md) | Beta |
| [Wordpress](sources/wordpress.md) | Beta |
| [YouTube Analytics](sources/youtube-analytics.md) | Beta |
| [Zencart](sources/zencart.md) | Beta |
| [Zendesk Chat](sources/zendesk-chat.md) | Certified |
| [Zendesk Sunshine](sources/zendesk-sunshine.md) | Beta |
| [Zendesk Support](sources/zendesk-support.md) | Certified |
| [Zendesk Talk](sources/zendesk-talk.md) | Certified |
| [Zoom](sources/zoom.md) | Beta |
| [Zuora](sources/zuora.md) | Beta |

### Destinations

| Connector | Grade |
| :--- | :--- |
| [AzureBlobStorage](destinations/azureblobstorage.md) | Alpha |
| [BigQuery](destinations/bigquery.md) | Certified |
| [Chargify \(Keen\)](destinations/chargify.md) | Alpha |
| [Databricks](destinations/databricks.md) | Beta |
| [Elasticsearch](destinations/elasticsearch.md) | Alpha |
| [Google Cloud Storage \(GCS\)](destinations/gcs.md) | Alpha |
| [Google Pubsub](destinations/pubsub.md) | Alpha |
| [Kafka](destinations/kafka.md) | Alpha |
| [Keen](destinations/keen.md) | Alpha |
| [Local CSV](destinations/local-csv.md) | Certified |
| [Local JSON](destinations/local-json.md) | Certified |
| [MeiliSearch](destinations/meilisearch.md) | Beta |
| [MongoDB](destinations/mongodb.md) | Alpha |
| [MySQL](destinations/mysql.md) | Beta |
| [Oracle](destinations/oracle.md) | Alpha |
| [Postgres](destinations/postgres.md) | Certified |
| [Pulsar](destinations/pulsar.md) | Alpha |
| [Redshift](destinations/redshift.md) | Certified |
| [S3](destinations/s3.md) | Certified |
| [SQL Server \(MSSQL\)](destinations/mssql.md) | Alpha |
| [Snowflake](destinations/snowflake.md) | Certified |
| [Cassandra](destinations/cassandra.md) | Alpha |
| [Scylla](destinations/scylla.md) | Alpha |
<<<<<<< HEAD
| [Redis](destinations/redis.md) | Alpha |
=======
| [Kinesis](destinations/kinesis.md) | Alpha |
>>>>>>> 5fffc2ce
<|MERGE_RESOLUTION|>--- conflicted
+++ resolved
@@ -155,8 +155,5 @@
 | [Snowflake](destinations/snowflake.md) | Certified |
 | [Cassandra](destinations/cassandra.md) | Alpha |
 | [Scylla](destinations/scylla.md) | Alpha |
-<<<<<<< HEAD
 | [Redis](destinations/redis.md) | Alpha |
-=======
-| [Kinesis](destinations/kinesis.md) | Alpha |
->>>>>>> 5fffc2ce
+| [Kinesis](destinations/kinesis.md) | Alpha |