--- conflicted
+++ resolved
@@ -97,10 +97,7 @@
 
 | Version | Date | Pull Request | Subject |
 | :------ | :--------  | :-----       | :------ |
-<<<<<<< HEAD
-=======
 | `0.1.4` | 2021-10-26 | [7377](https://github.com/airbytehq/airbyte/pull/7377) | fix initially_assigned_at type in ticket metrics |
->>>>>>> 1dcd525e
 | `0.1.3` | 2021-10-17 | [7097](https://github.com/airbytehq/airbyte/pull/7097) | correction of spec file |
 | `0.1.2` | 2021-10-16 | [6513](https://github.com/airbytehq/airbyte/pull/6513) | fixed comments stream |
 | `0.1.1` | 2021-09-02 | [5787](https://github.com/airbytehq/airbyte/pull/5787) | fixed incremental logic for the ticket_comments stream |
